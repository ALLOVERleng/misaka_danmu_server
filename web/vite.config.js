--- conflicted
+++ resolved
@@ -1,30 +1,18 @@
 import { defineConfig } from 'vite'
-<<<<<<< HEAD
 import react from '@vitejs/plugin-react-swc'
 import tailwindcss from '@tailwindcss/vite'
 import { VitePWA } from 'vite-plugin-pwa'
-=======
-import react from '@vitejs/plugin-react'
-import { VitePWA } from 'vite-plugin-pwa' // 修正：使用命名导入
->>>>>>> 604e64ba
 import path from 'path'
 
+console.log('当前环境:', process.env.NODE_ENV)
 // https://vitejs.dev/config/
 export default defineConfig({
   plugins: [
     react(),
-<<<<<<< HEAD
     tailwindcss(),
-=======
-    // 修正：使用 VitePWA() 而不是 pwa()
->>>>>>> 604e64ba
     VitePWA({
       registerType: 'autoUpdate',
-      workbox: {
-        globPatterns: ['**/*.{js,css,html,ico,png,svg}'],
-      },
       manifest: {
-<<<<<<< HEAD
         name: '御阪网络弹幕服务',
         short_name: '御阪弹幕',
         description:
@@ -40,39 +28,45 @@
             sizes: '96x96',
             type: 'image/png',
           },
-=======
-        name: '御坂网络弹幕服务',
-        short_name: '御坂弹幕',
-        description: '一个功能强大的自托管弹幕（Danmaku）聚合与管理服务',
-        theme_color: '#ffffff',
-        icons: [
->>>>>>> 604e64ba
           {
-            src: 'images/logo-192.png',
+            src: 'images/pwa-192x192.png',
             sizes: '192x192',
             type: 'image/png',
           },
           {
-            src: 'images/logo-512.png',
+            src: 'images/pwa-512x512.png',
             sizes: '512x512',
             type: 'image/png',
           },
         ],
+        display: 'standalone',
+        background_color: '#ffffff',
+        theme_color: '#000000',
+        start_url: '/',
+        prefer_related_applications: true,
       },
     }),
   ],
+  css: {
+    preprocessorOptions: {
+      less: {
+        javascriptEnabled: true,
+        modifyVars: {},
+      },
+    },
+  },
+  build: {
+    minify: 'terser',
+    terserOptions: {
+      compress: {
+        drop_console: process.env.NODE_ENV !== 'development',
+        drop_debugger: process.env.NODE_ENV !== 'development',
+      },
+    },
+  },
   resolve: {
     alias: {
       '@': path.resolve(__dirname, './src'),
     },
   },
-  server: {
-    // 开发时代理后端API，避免跨域问题
-    proxy: {
-      '/api': {
-        target: 'http://127.0.0.1:7768',
-        changeOrigin: true,
-      },
-    },
-  },
-})
+})